module github.com/mailstepcz/serr

go 1.22.0

require (
	github.com/fealsamh/go-utils v0.1.39
	github.com/google/uuid v1.6.0
<<<<<<< HEAD
	github.com/stretchr/testify v1.10.0
	google.golang.org/grpc v1.70.0
=======
	github.com/stretchr/testify v1.9.0
	google.golang.org/grpc v1.67.1
>>>>>>> 13f53bdc
)

require (
	github.com/davecgh/go-spew v1.1.1 // indirect
	github.com/pmezard/go-difflib v1.0.0 // indirect
<<<<<<< HEAD
	golang.org/x/sys v0.30.0 // indirect
	google.golang.org/genproto/googleapis/rpc v0.0.0-20250204164813-702378808489 // indirect
	google.golang.org/protobuf v1.36.4 // indirect
=======
	golang.org/x/net v0.30.0 // indirect
	golang.org/x/sys v0.26.0 // indirect
	google.golang.org/genproto/googleapis/rpc v0.0.0-20241113202542-65e8d215514f // indirect
	google.golang.org/protobuf v1.35.2 // indirect
>>>>>>> 13f53bdc
	gopkg.in/yaml.v3 v3.0.1 // indirect
)<|MERGE_RESOLUTION|>--- conflicted
+++ resolved
@@ -5,27 +5,16 @@
 require (
 	github.com/fealsamh/go-utils v0.1.39
 	github.com/google/uuid v1.6.0
-<<<<<<< HEAD
 	github.com/stretchr/testify v1.10.0
 	google.golang.org/grpc v1.70.0
-=======
-	github.com/stretchr/testify v1.9.0
-	google.golang.org/grpc v1.67.1
->>>>>>> 13f53bdc
 )
 
 require (
 	github.com/davecgh/go-spew v1.1.1 // indirect
 	github.com/pmezard/go-difflib v1.0.0 // indirect
-<<<<<<< HEAD
 	golang.org/x/sys v0.30.0 // indirect
 	google.golang.org/genproto/googleapis/rpc v0.0.0-20250204164813-702378808489 // indirect
 	google.golang.org/protobuf v1.36.4 // indirect
-=======
 	golang.org/x/net v0.30.0 // indirect
-	golang.org/x/sys v0.26.0 // indirect
-	google.golang.org/genproto/googleapis/rpc v0.0.0-20241113202542-65e8d215514f // indirect
-	google.golang.org/protobuf v1.35.2 // indirect
->>>>>>> 13f53bdc
 	gopkg.in/yaml.v3 v3.0.1 // indirect
 )